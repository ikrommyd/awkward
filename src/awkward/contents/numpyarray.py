--- conflicted
+++ resolved
@@ -21,7 +21,6 @@
 from awkward._nplikes.placeholder import PlaceholderArray
 from awkward._nplikes.shape import ShapeItem, unknown_length
 from awkward._nplikes.typetracer import TypeTracerArray
-from awkward._nplikes.virtual import VirtualArray
 from awkward._parameters import (
     parameters_intersect,
     type_parameters_equal,
@@ -259,23 +258,9 @@
 
         extra = self._repr_extra(indent + "    ")
 
-<<<<<<< HEAD
-        # We can't print data of arrays that don't have any like TypeTracerArray or PlaceholderArray.
-        # For VirtualArray, we can print the data if it is materialized, otherwise use the same repr
-        # as for TypeTracerArray and PlaceholderArray. Is there a better way to do this for VirtualArrays?
-        if isinstance(self._data, (TypeTracerArray, PlaceholderArray)) or (
-            isinstance(self._data, VirtualArray) and not self._data.is_materialized
-        ):
-            arraystr_lines = ["[## ... ##]"]
-        else:
-            arraystr_lines = self._backend.nplike.array_str(
-                self._data, max_line_width=30
-            ).split("\n")
-=======
         arraystr_lines = self._backend.nplike.array_str(
             self._data, max_line_width=30
         ).split("\n")
->>>>>>> 9d725983
 
         if len(extra) != 0 or len(arraystr_lines) > 1:
             arraystr_lines = self._backend.nplike.array_str(
