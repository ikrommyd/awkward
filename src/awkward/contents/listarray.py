--- conflicted
+++ resolved
@@ -1549,21 +1549,14 @@
         ):
             startsmin = self._backend.nplike.min(self._starts.data)
             starts = ak.index.Index(
-<<<<<<< HEAD
                 self._starts.data - startsmin,
-                nplike=self._backend.index_nplike,
+                nplike=self._backend.nplike,
                 make_virtual=False,
             )
             stops = ak.index.Index(
                 self._stops.data - startsmin,
-                nplike=self._backend.index_nplike,
+                nplike=self._backend.nplike,
                 make_virtual=False,
-=======
-                self._starts.data - startsmin, nplike=self._backend.nplike
-            )
-            stops = ak.index.Index(
-                self._stops.data - startsmin, nplike=self._backend.nplike
->>>>>>> 31411e3e
             )
             content = self._content[
                 startsmin : self._backend.nplike.max(self._stops.data)
