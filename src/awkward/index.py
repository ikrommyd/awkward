--- conflicted
+++ resolved
@@ -14,13 +14,8 @@
 from awkward._nplikes.numpy_like import NumpyLike, NumpyMetadata
 from awkward._nplikes.placeholder import PlaceholderArray
 from awkward._nplikes.shape import ShapeItem
-<<<<<<< HEAD
 from awkward._nplikes.typetracer import TypeTracer, TypeTracerArray
-from awkward._nplikes.virtual import VirtualArray, materialize_if_virtual
-=======
-from awkward._nplikes.typetracer import TypeTracer
 from awkward._nplikes.virtual import VirtualNDArray
->>>>>>> 34d62339
 from awkward._slicing import normalize_slice
 from awkward._typing import Any, DType, Final, Self, cast
 
@@ -76,9 +71,9 @@
             self._nplike.asarray(data, dtype=self._expected_dtype)
         )
         if make_virtual and not isinstance(
-            data, (VirtualArray, PlaceholderArray, TypeTracerArray)
+            data, (VirtualNDArray, PlaceholderArray, TypeTracerArray)
         ):
-            self._data = VirtualArray(
+            self._data = VirtualNDArray(
                 self._nplike,
                 data.shape,
                 data.dtype,
