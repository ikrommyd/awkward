--- conflicted
+++ resolved
@@ -77,10 +77,6 @@
     def ascontiguousarray(
         self, x: ArrayLikeT | PlaceholderArray | VirtualArray
     ) -> ArrayLikeT | PlaceholderArray | VirtualArray:
-<<<<<<< HEAD
-        # TODO: Should this materialize virtual arrays?
-=======
->>>>>>> 2b91312f
         if isinstance(x, PlaceholderArray):
             return x
         elif isinstance(x, VirtualArray):
