# BSD 3-Clause License; see https://github.com/scikit-hep/awkward/blob/main/LICENSE

from __future__ import annotations

import awkward._nplikes.cupy
import awkward._nplikes.jax
import awkward._nplikes.numpy
import awkward._nplikes.typetracer
import awkward._nplikes.virtual
from awkward._nplikes.dispatch import nplike_of_obj
from awkward._typing import TYPE_CHECKING

if TYPE_CHECKING:
    from awkward._nplikes.numpy_like import NumpyLike

from awkward._nplikes.array_like import ArrayLike


def to_nplike(
    array: ArrayLike, nplike: NumpyLike, *, from_nplike: NumpyLike | None = None
) -> ArrayLike:
    if from_nplike is None:
        from_nplike = nplike_of_obj(array, default=None)
        if from_nplike is None:
            raise TypeError(
                f"internal error: expected an array supported by an existing nplike, got {type(array).__name__!r}"
            )

<<<<<<< HEAD
    if isinstance(array, awkward._nplikes.virtual.VirtualArray):
        array = array.materialize()
=======
    if from_nplike is nplike:
        return array

    # We can always convert virtual arrays to typetracers
    # but can only convert virtual arrays to other backends with known data if they are intentionally materialized
    if isinstance(array, awkward._nplikes.virtual.VirtualNDArray):
        if not array.is_materialized and nplike.known_data:
            raise TypeError(
                "Cannot convert a `VirtualNDArray` to a different `nplike` when its data is not yet materialized."
                " Call `ak.materialize(array)` first to load the data before converting."
            )
        else:
            if nplike.supports_virtual_arrays:
                array = array.materialize()
            elif not nplike.known_data:
                pass
            else:
                raise TypeError(
                    f"The target nplike {type(nplike)} does not support virtual arrays"
                )
>>>>>>> 34d62339

    if nplike.known_data and not from_nplike.known_data:
        raise TypeError(
            "Converting from an nplike without known data to an nplike with known data is not supported"
        )

    if from_nplike is nplike:
        return array

    # Copy to host memory
    if isinstance(from_nplike, awkward._nplikes.cupy.Cupy) and not isinstance(
        nplike, awkward._nplikes.cupy.Cupy
    ):
        array = array.get()  # type: ignore[attr-defined]

    return nplike.asarray(array)<|MERGE_RESOLUTION|>--- conflicted
+++ resolved
@@ -26,31 +26,8 @@
                 f"internal error: expected an array supported by an existing nplike, got {type(array).__name__!r}"
             )
 
-<<<<<<< HEAD
-    if isinstance(array, awkward._nplikes.virtual.VirtualArray):
+    if isinstance(array, awkward._nplikes.virtual.VirtualNDArray):
         array = array.materialize()
-=======
-    if from_nplike is nplike:
-        return array
-
-    # We can always convert virtual arrays to typetracers
-    # but can only convert virtual arrays to other backends with known data if they are intentionally materialized
-    if isinstance(array, awkward._nplikes.virtual.VirtualNDArray):
-        if not array.is_materialized and nplike.known_data:
-            raise TypeError(
-                "Cannot convert a `VirtualNDArray` to a different `nplike` when its data is not yet materialized."
-                " Call `ak.materialize(array)` first to load the data before converting."
-            )
-        else:
-            if nplike.supports_virtual_arrays:
-                array = array.materialize()
-            elif not nplike.known_data:
-                pass
-            else:
-                raise TypeError(
-                    f"The target nplike {type(nplike)} does not support virtual arrays"
-                )
->>>>>>> 34d62339
 
     if nplike.known_data and not from_nplike.known_data:
         raise TypeError(
