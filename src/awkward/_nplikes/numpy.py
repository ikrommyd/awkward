--- conflicted
+++ resolved
@@ -50,10 +50,6 @@
         return issubclass(type_, (numpy.ndarray, VirtualArray))
 
     def is_c_contiguous(self, x: NDArray | PlaceholderArray) -> bool:
-<<<<<<< HEAD
-        # TODO: What should this do for virtual arrays?
-=======
->>>>>>> 2b91312f
         if isinstance(x, PlaceholderArray):
             return True
         if isinstance(x, VirtualArray):
