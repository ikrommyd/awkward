# BSD 3-Clause License; see https://github.com/scikit-hep/awkward/blob/main/LICENSE

from __future__ import annotations

import awkward as ak
from awkward._nplikes.array_like import (
    ArrayLike,
    MaterializableArray,
    maybe_materialize,
)
from awkward._nplikes.numpy_like import NumpyLike, NumpyMetadata
from awkward._nplikes.shape import ShapeItem, unknown_length
from awkward._operators import NDArrayOperatorsMixin
from awkward._regularize import is_integer
from awkward._typing import TYPE_CHECKING, Any, Callable, DType, Self
from awkward._util import Sentinel

np = NumpyMetadata.instance()

if TYPE_CHECKING:
    from numpy.typing import DTypeLike


UNMATERIALIZED = Sentinel("UNMATERIALIZED", None)


def assert_never():
    msg = (
        "This generator should never have been encountered. "
        "Awkward Array tried to use a generator function, "
        "but this generator function should never be run. "
        "This is unexpected behavior — please open an issue at "
        "https://github.com/scikit-hep/awkward/issues with a minimal example."
    )
    raise RuntimeError(msg)


def _lazy_asarray(
    nplike: NumpyLike, generator: Callable[[], ArrayLike]
) -> Callable[[], ArrayLike]:
    """
    Wraps a generator function to ensure it returns an array-like object.
    """

    def wrapped_generator() -> ArrayLike:
        return nplike.asarray(generator())

    return wrapped_generator


class VirtualNDArray(NDArrayOperatorsMixin, MaterializableArray):
    """
    Implements a virtual array to be used as a buffer inside layouts.
    Virtual arrays are tied to specific nplikes.
    The arrays are generated via a generator function that is passed to the constructor.
    They optionally accept a shape generator function that is called when the shape of the array is unknown.
    If it doesn't exist, the shape is generated from the materialized array.
    All virtual arrays also required to have a known dtype and shape but can contain `unknown_length` dimensions.
    Some operations (such as trivial slicing) maintain virtualness and return a new virtual array.
    Others are required to access the underlying data of the array and therefore materialize it.
    The materialized arrays are cached on themselves in the `_array` property.
    Subsequent virtual arrays that originate from some virtual array will hit the cache of their parents if there is any.
    """

    __slots__ = (
        "_array",
        "_dtype",
        "_generator",
        "_nplike",
        "_shape",
        "_shape_generator",
    )

    def __init__(
        self,
        nplike: NumpyLike,
        shape: tuple[ShapeItem, ...],
        dtype: DTypeLike,
        generator: Callable[[], ArrayLike],
        shape_generator: Callable[[], tuple[ShapeItem, ...]] | None = None,
        __wrap_generator_asarray__: bool = False,
    ) -> None:
        if not nplike.supports_virtual_arrays:
            raise TypeError(
                f"The nplike {type(nplike)} does not support virtual arrays"
            )
        if not all(is_integer(dim) or dim is unknown_length for dim in shape):
            raise TypeError(
                f"Only shapes of integer dimensions or unknown_length are supported for {type(self).__name__}. Received shape {shape}"
            )

        # array metadata
        self._nplike = nplike
        self._shape = shape
        self._dtype = np.dtype(dtype)
        self._array: Sentinel | ArrayLike = UNMATERIALIZED

        # this ensures that the generator returns an array-like object according to the nplike
        if __wrap_generator_asarray__:
            generator = _lazy_asarray(nplike, generator)

        self._generator = generator
        self._shape_generator = shape_generator

    @property
    def dtype(self) -> DType:
        return self._dtype

    @property
    def shape(self) -> tuple[ShapeItem, ...]:
        self.get_shape()
        return self._shape

    @property
    def inner_shape(self) -> tuple[ShapeItem, ...]:
        if len(self._shape) > 1:
            return self.shape[1:]
        return self._shape[1:]

    @property
    def ndim(self) -> int:
        return len(self._shape)

    @property
    def size(self) -> ShapeItem:
        size: ShapeItem = 1
        for item in self.shape:
            size *= item
        return size

    @property
    def nbytes(self) -> ShapeItem:
        size: ShapeItem = 1
        for item in self._shape:
            size *= item
        return size * self._dtype.itemsize

    @property
    def strides(self) -> tuple[ShapeItem, ...]:
        return self.materialize().strides  # type: ignore[attr-defined]

    def get_shape(self) -> None:
        if any(dim is unknown_length for dim in self._shape):
            if self._shape_generator is not None:
                shape = self._shape_generator()
            else:
                shape = self.materialize().shape
            if len(shape) != len(self._shape):
                raise ValueError(
                    f"{type(self).__name__} had shape {self._shape} before materialization while the materialized array has shape {shape}"
                )
            for expected_dim, actual_dim in zip(self._shape, shape):
                if expected_dim is not unknown_length and expected_dim != actual_dim:
                    raise ValueError(
                        f"{type(self).__name__} had shape {self._shape} before materialization while the materialized array has shape {shape}"
                    )
            if not all(is_integer(dim) for dim in shape):
                raise ValueError(
                    f"Only shapes of integer dimensions are supported for materialized shapes. Received shape {shape}"
                )
            self._shape = tuple(map(int, shape))
            self._shape_generator = assert_never

    def materialize(self) -> ArrayLike:
        if self._array is UNMATERIALIZED:
            array = _lazy_asarray(self._nplike, self._generator)()
            if len(self._shape) != len(array.shape):
                raise ValueError(
                    f"{type(self).__name__} had shape {self._shape} before materialization while the materialized array has shape {array.shape}"
                )
            for expected_dim, actual_dim in zip(self._shape, array.shape):
                if expected_dim is not unknown_length and expected_dim != actual_dim:
                    raise ValueError(
                        f"{type(self).__name__} had shape {self._shape} before materialization while the materialized array has shape {array.shape}"
                    )
            if self._dtype != array.dtype:
                raise ValueError(
                    f"{type(self).__name__} had dtype {self._dtype} before materialization while the materialized array has dtype {array.dtype}"
                )
            self._shape = array.shape
            self._array = array
            self._shape_generator = assert_never
            self._generator = assert_never
        return self._array  # type: ignore[return-value]

    @property
    def is_materialized(self) -> bool:
        return self._array is not UNMATERIALIZED

    @property
    def T(self):
        if self._array is not UNMATERIALIZED:
            return self._array.T

        # if the existing array is 0D or 1D, we can return self directly
        # this avoids unnecessary VirtualNDArray creation and method-chaining
        if self.ndim <= 1:
            return self

        return type(self)(
            self._nplike,
            self._shape[::-1],
            self._dtype,
            lambda: self.materialize().T,
            lambda: self.shape[::-1],
        )

    def view(self, dtype: DTypeLike) -> Self:
        dtype = np.dtype(dtype)

        if self._array is not UNMATERIALIZED:
            return self.materialize().view(dtype)  # type: ignore[return-value]

        # if the dtype is _exactly_ the dtype of the existing array, we can return self directly
        # this avoids unnecessary VirtualNDArray creation and method-chaining
        if self._dtype == dtype:
            return self

        if len(self.shape) >= 1:
            last, remainder = divmod(
                self.shape[-1] * self._dtype.itemsize, dtype.itemsize
            )
            if remainder != 0:
                raise ValueError(
                    "new size of array with larger dtype must be a "
                    "divisor of the total size in bytes (of the last axis of the array)"
                )
            shape = (*self.shape[:-1], last)
        else:
            shape = self.shape

        return type(self)(
            self._nplike,
            shape,
            dtype,
            lambda: self.materialize().view(dtype),
            None,
        )

    @property
    def nplike(self) -> NumpyLike:
        if not self._nplike.supports_virtual_arrays:
            raise TypeError(
                f"The nplike {type(self._nplike)} does not support virtual arrays"
            )
        return self._nplike

<<<<<<< HEAD
    def copy(self) -> VirtualArray:
        new_virtual = type(self)(
            self._nplike,
            self._shape,
            self._dtype,
            lambda: self.materialize().copy(),  # type: ignore[attr-defined]
            lambda: self.shape,
        )
        new_virtual._array = (
            self._array.copy() if self._array is not UNMATERIALIZED else UNMATERIALIZED  # type: ignore[union-attr]
        )
        return new_virtual
=======
    def copy(self) -> VirtualNDArray:
        return copy.deepcopy(self)
>>>>>>> 6a5287cd

    def tolist(self) -> list:
        return self.materialize().tolist()  # type: ignore[attr-defined]

    def byteswap(self, inplace=False):
        if self._array is not UNMATERIALIZED:
            return self._array.byteswap(inplace=inplace)

        return type(self)(
            self._nplike,
            self._shape,
            self._dtype,
            lambda: self.materialize().byteswap(inplace=inplace),
            lambda: self.shape,
        )

    def tobytes(self, order="C") -> bytes:
        return self.materialize().tobytes(order)  # type: ignore[attr-defined]

<<<<<<< HEAD
    def __copy__(self) -> VirtualArray:
        return self.copy()

    def __deepcopy__(self, memo) -> VirtualArray:
        return self.copy()
=======
    def __copy__(self) -> VirtualNDArray:
        new_virtual = type(self)(
            self._nplike,
            self._shape,
            self._dtype,
            self._generator,
            self._shape_generator,
        )
        new_virtual._array = self._array
        return new_virtual

    def __deepcopy__(self, memo) -> VirtualNDArray:
        current_generator = self._generator
        new_virtual = type(self)(
            self._nplike,
            self._shape,
            self._dtype,
            lambda: copy.deepcopy(current_generator(), memo),
            self._shape_generator,
        )
        new_virtual._array = (
            copy.deepcopy(self._array, memo)
            if self._array is not UNMATERIALIZED
            else UNMATERIALIZED
        )
        return new_virtual
>>>>>>> 6a5287cd

    def __array_ufunc__(self, ufunc, method, *inputs, **kwargs):
        return self.nplike.apply_ufunc(ufunc, method, inputs, kwargs)

    def __repr__(self):
        dtype = repr(self._dtype)
        if self._shape is None:
            shape = ""
        else:
            shape = f", shape={self._shape!r}"
        return f"VirtualNDArray(array={self._array}, {dtype}{shape})"

    def __str__(self):
        return repr(self) if self._shape else "??"

    def __getitem__(self, index):
        (index,) = maybe_materialize(index)
        if self._array is not UNMATERIALIZED:
            return self._array.__getitem__(index)

        if isinstance(index, slice):
            if (
                index.start is unknown_length
                or index.stop is unknown_length
                or index.step is unknown_length
            ):
                raise TypeError(
                    f"{type(self).__name__} does not support slicing with unknown_length while slice {index} was provided"
                )
            else:
                length = self.shape[0]
                start, stop, step = index.indices(length)
                # if the slice is _exactly_ slicing the whole array, we can return self directly
                # this avoids unnecessary VirtualNDArray creation and method-chaining
                if start == 0 and step == 1 and stop == length:
                    return self
                new_length = max(
                    0, (stop - start + (step - (1 if step > 0 else -1))) // step
                )

            return type(self)(
                self._nplike,
                (new_length, *self.shape[1:]),
                self._dtype,
                lambda: self.materialize()[index],
                None,
            )
        else:
            return self.materialize().__getitem__(index)

    def __setitem__(self, key, value):
        array = self.materialize()
        (value,) = maybe_materialize(value)
        if isinstance(self._nplike, ak._nplikes.jax.Jax):
            self._array = array.at[key].set(value)
        else:
            array.__setitem__(key, value)

    def __bool__(self) -> bool:
        array = self.materialize()
        return bool(array)

    def __int__(self) -> int:
        array = self.materialize()
        if len(array.shape) == 0:
            return int(array)
        raise TypeError("Only scalar arrays can be converted to an int")

    def __index__(self) -> int:
        array = self.materialize()
        if len(array.shape) == 0:
            return int(array)
        raise TypeError("Only scalar arrays can be used as an index")

    def __len__(self) -> int:
        if len(self._shape) == 0:
            raise TypeError("len() of unsized object")
        return int(self.shape[0])

    def __iter__(self):
        array = self.materialize()
        return iter(array)

    def __dlpack_device__(self) -> tuple[int, int]:
        return self.materialize().__dlpack_device__()  # type: ignore[attr-defined]

    def __dlpack__(self, stream: Any = None) -> Any:
        return self.materialize().__dlpack__(stream=stream)  # type: ignore[attr-defined]

    def __reduce__(self):
        return self.materialize().__reduce__()


# backward compatibility
class VirtualArray(VirtualNDArray):
    def __init__(self, *args, **kwargs):
        import warnings

        warnings.warn(
            "The `VirtualArray` class is deprecated and will be removed in a future release of Awkward Array. "
            "Please plan to migrate your code to use the `VirtualNDArray` class instead.",
            DeprecationWarning,
            stacklevel=2,
        )
        super().__init__(*args, **kwargs)<|MERGE_RESOLUTION|>--- conflicted
+++ resolved
@@ -245,8 +245,7 @@
             )
         return self._nplike
 
-<<<<<<< HEAD
-    def copy(self) -> VirtualArray:
+    def copy(self) -> VirtualNDArray:
         new_virtual = type(self)(
             self._nplike,
             self._shape,
@@ -258,10 +257,6 @@
             self._array.copy() if self._array is not UNMATERIALIZED else UNMATERIALIZED  # type: ignore[union-attr]
         )
         return new_virtual
-=======
-    def copy(self) -> VirtualNDArray:
-        return copy.deepcopy(self)
->>>>>>> 6a5287cd
 
     def tolist(self) -> list:
         return self.materialize().tolist()  # type: ignore[attr-defined]
@@ -281,40 +276,11 @@
     def tobytes(self, order="C") -> bytes:
         return self.materialize().tobytes(order)  # type: ignore[attr-defined]
 
-<<<<<<< HEAD
-    def __copy__(self) -> VirtualArray:
+    def __copy__(self) -> VirtualNDArray:
         return self.copy()
 
-    def __deepcopy__(self, memo) -> VirtualArray:
+    def __deepcopy__(self, memo) -> VirtualNDArray:
         return self.copy()
-=======
-    def __copy__(self) -> VirtualNDArray:
-        new_virtual = type(self)(
-            self._nplike,
-            self._shape,
-            self._dtype,
-            self._generator,
-            self._shape_generator,
-        )
-        new_virtual._array = self._array
-        return new_virtual
-
-    def __deepcopy__(self, memo) -> VirtualNDArray:
-        current_generator = self._generator
-        new_virtual = type(self)(
-            self._nplike,
-            self._shape,
-            self._dtype,
-            lambda: copy.deepcopy(current_generator(), memo),
-            self._shape_generator,
-        )
-        new_virtual._array = (
-            copy.deepcopy(self._array, memo)
-            if self._array is not UNMATERIALIZED
-            else UNMATERIALIZED
-        )
-        return new_virtual
->>>>>>> 6a5287cd
 
     def __array_ufunc__(self, ufunc, method, *inputs, **kwargs):
         return self.nplike.apply_ufunc(ufunc, method, inputs, kwargs)
