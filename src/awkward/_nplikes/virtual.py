# BSD 3-Clause License; see https://github.com/scikit-hep/awkward/blob/main/LICENSE

from __future__ import annotations

from functools import reduce
from operator import mul

import awkward as ak
from awkward._nplikes.array_like import ArrayLike
from awkward._nplikes.numpy_like import NumpyLike, NumpyMetadata
from awkward._nplikes.shape import ShapeItem, unknown_length
from awkward._operators import NDArrayOperatorsMixin
from awkward._typing import TYPE_CHECKING, Any, Callable, DType, Self
from awkward._util import Sentinel

np = NumpyMetadata.instance()

if TYPE_CHECKING:
    from numpy.typing import DTypeLike


UNMATERIALIZED = Sentinel("<UNMATERIALIZED>", None)


def materialize_if_virtual(*args: Any) -> tuple[Any, ...]:
    """
    A little helper function to materialize all virtual arrays in a list of arrays.
    """
    return tuple(
        arg.materialize() if isinstance(arg, VirtualArray) else arg for arg in args
    )


class VirtualArray(NDArrayOperatorsMixin, ArrayLike):
    def __init__(
        self,
        nplike: NumpyLike,
        shape: tuple[ShapeItem, ...],
        dtype: DType,
        generator: Callable[[], ArrayLike],
    ) -> None:
        if not isinstance(nplike, (ak._nplikes.numpy.Numpy, ak._nplikes.cupy.Cupy)):
            raise TypeError(
                f"Only numpy and cupy nplikes are supported for {type(self).__name__}. Received {type(nplike)}"
            )
        if any(not isinstance(item, int) for item in shape):
            raise TypeError(
                f"{type(self).__name__} supports only shapes of integer dimensions. Received shape {shape}."
            )

        # array metadata
        self._nplike = nplike
        self._shape = shape
        self._dtype = np.dtype(dtype)
        self._array: Sentinel | ArrayLike = UNMATERIALIZED
        self._generator = generator

    def tobytes(self, order="C") -> bytes:
        return self.materialize().tobytes(order)

    def tostring(self, order="C") -> bytes:
        return self.materialize().tostring(order)

    @property
    def real(self):
        return self.materialize().real

    @property
    def imag(self):
        return self.materialize().imag

    def max(self, axis=None, out=None, keepdims=False):
        return self.materialize().max(axis, out, keepdims)

    def min(self, axis=None, out=None, keepdims=False):
        return self.materialize().min(axis, out, keepdims)

    def argsort(self, axis=-1, kind=None, order=None, *, stable=None):
        return self.materialize().argsort(axis, kind, order, stable=stable)

    def byteswap(self, inplace=False):
        return self.materialize().byteswap(inplace)

    @property
    def dtype(self) -> DType:
        return self._dtype

    @property
    def shape(self) -> tuple[ShapeItem, ...]:
        return self._shape

    @property
    def ndim(self) -> int:
        return len(self._shape)

    @property
    def size(self) -> ShapeItem:
        return reduce(mul, self._shape)

    @property
    def nbytes(self) -> ShapeItem:
        if self.is_materialized:
            return self._array.nbytes  # type: ignore[union-attr]
        return 0

    @property
    def strides(self) -> tuple[ShapeItem, ...]:
        return self.materialize().strides  # type: ignore[attr-defined]

    def materialize(self) -> ArrayLike:
        if self._array is UNMATERIALIZED:
            array = self._nplike.asarray(self.generator())
            assert self._shape == array.shape, (
                f"{type(self).__name__} had shape {self._shape} before materialization while the materialized array has shape {array.shape}"
            )
            assert self._dtype == array.dtype, (
                f"{type(self).__name__} had dtype {self._dtype} before materialization while the materialized array has dtype {array.dtype}"
            )
            self._array = array
        return self._array  # type: ignore[return-value]

    @property
    def is_materialized(self) -> bool:
        return self._array is not UNMATERIALIZED

    @property
    def T(self):
        if self.is_materialized:
            return self._array.T

        return type(self)(
            self._nplike,
            self._shape[::-1],
            self._dtype,
            lambda: self.materialize().T,
        )

    def view(self, dtype: DTypeLike) -> Self:
        dtype = np.dtype(dtype)

        if self.is_materialized:
            return self.materialize().view(dtype)  # type: ignore[return-value]

        if len(self._shape) >= 1:
            last, remainder = divmod(
                self._shape[-1] * self._dtype.itemsize, dtype.itemsize
            )
            if remainder != 0:
                raise ValueError(
                    "new size of array with larger dtype must be a "
                    "divisor of the total size in bytes (of the last axis of the array)"
                )
            shape = self._shape[:-1] + (last,)
        else:
            shape = self._shape
        return type(self)(
            self._nplike,
            shape,
            dtype,
            lambda: self.materialize().view(dtype),
        )

    @property
    def generator(self) -> Callable:
        return self._generator

    @property
    def nplike(self) -> NumpyLike:
        if not isinstance(
            self._nplike, (ak._nplikes.numpy.Numpy, ak._nplikes.cupy.Cupy)
        ):
            raise TypeError(
                f"Only numpy and cupy nplikes are supported for {type(self).__name__}. Received {type(self._nplike)}"
            )
        return self._nplike

    def copy(self) -> VirtualArray:
        new_virtual = type(self)(
            self._nplike,
            self._shape,
            self._dtype,
            lambda: self.materialize().copy(),  # type: ignore[attr-defined]
        )
        new_virtual.materialize()
        return new_virtual

    def tolist(self) -> list:
        return self.materialize().tolist()

    @property
    def ctypes(self):
        if isinstance((self._nplike), ak._nplikes.cupy.Cupy):
            raise AttributeError("Cupy ndarrays do not have a ctypes attribute.")
        return self.materialize().ctypes

    @property
    def data(self):
        return self.materialize().data

    def __array__(self, *args, **kwargs):
<<<<<<< HEAD
        return self.materialize()
=======
        raise AssertionError(
            f"The '__array__' method should never be called directly on a {type(self).__name__}."
        )
>>>>>>> 9cd12684

    def __array_ufunc__(self, ufunc, method, *inputs, **kwargs):
        return self.nplike.apply_ufunc(ufunc, method, inputs, kwargs)

    def __repr__(self):
        dtype = repr(self._dtype)
        if self.shape is None:
            shape = ""
        else:
            shape = ", shape=" + repr(self._shape)
        return f"VirtualArray(array={self._array}, {dtype}{shape})"

    def __str__(self):
        if self.ndim == 0:
            return "??"
        else:
            return repr(self)

    def __getitem__(self, index):
        if self.is_materialized:
            return self._array.__getitem__(index)

        if isinstance(index, slice):
            length = self._shape[0]

            if (
                index.start is unknown_length
                or index.stop is unknown_length
                or index.step is unknown_length
            ):
                raise TypeError(
                    f"{type(self).__name__} does not support slicing with unknown_length while slice {index} was provided."
                )
            else:
                start, stop, step = index.indices(length)
                new_length = (stop - start) // step

            return type(self)(
                self._nplike,
                (new_length,),
                self._dtype,
                lambda: self.materialize()[index],
            )
        else:
            return self.materialize().__getitem__(index)

    def __setitem__(self, key, value):
        array = self.materialize()
        array.__setitem__(key, value)

    def __bool__(self) -> bool:
        array = self.materialize()
        return bool(array)

    def __int__(self) -> int:
        array = self.materialize()
        if array.ndim == 0:
            return int(array)
        raise TypeError("Only scalar arrays can be converted to an int.")

    def __index__(self) -> int:
        array = self.materialize()
        if array.ndim == 0:
            return int(array)
        raise TypeError("Only scalar arrays can be used as an index.")

    def __len__(self) -> int:
        return int(self._shape[0])

    def __iter__(self):
        array = self.materialize()
        return iter(array)

    # TODO: The following can be implemented, but they will need materialization.
    # Also older numpy versions don't support them.
    # One needs them to use from_dlpack() on a virtual array.
    def __dlpack_device__(self) -> tuple[int, int]:
        raise RuntimeError("cannot realise an unknown value")

    def __dlpack__(self, stream: Any = None) -> Any:
        raise RuntimeError("cannot realise an unknown value")<|MERGE_RESOLUTION|>--- conflicted
+++ resolved
@@ -198,13 +198,7 @@
         return self.materialize().data
 
     def __array__(self, *args, **kwargs):
-<<<<<<< HEAD
         return self.materialize()
-=======
-        raise AssertionError(
-            f"The '__array__' method should never be called directly on a {type(self).__name__}."
-        )
->>>>>>> 9cd12684
 
     def __array_ufunc__(self, ufunc, method, *inputs, **kwargs):
         return self.nplike.apply_ufunc(ufunc, method, inputs, kwargs)
