--- conflicted
+++ resolved
@@ -59,11 +59,7 @@
             )
         if not all(is_integer(dim) or dim is unknown_length for dim in shape):
             raise TypeError(
-<<<<<<< HEAD
-                f"Only shapes of integer dimensions are supported for {type(self).__name__}. Received shape {shape}"
-=======
                 f"Only shapes of integer dimensions or unknown_length are supported for {type(self).__name__}. Received shape {shape}"
->>>>>>> cf40d433
             )
 
         # array metadata
@@ -240,11 +236,15 @@
     def data(self):
         return self.materialize().data
 
+    def unsafe_buffer_pointer(self):
+        assert isinstance(self._nplike, ak._nplikes.jax.Jax)
+        return self.materialize().unsafe_buffer_pointer()
+
     def __array__(self, *args, **kwargs):
         array = self.materialize()
-        if isinstance(array, np.ndarray):
+        try:
             return array.__array__(*args, **kwargs)
-        else:
+        except:
             return array.get().__array__(*args, **kwargs)
 
     def byteswap(self, inplace=False):
@@ -303,6 +303,7 @@
         return repr(self) if self._shape else "??"
 
     def __getitem__(self, index):
+        (index,) = materialize_if_virtual(index)
         if self._array is not UNMATERIALIZED:
             return self._array.__getitem__(index)
 
