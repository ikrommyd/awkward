--- conflicted
+++ resolved
@@ -175,25 +175,7 @@
 
     def materialize(self) -> ArrayLike:
         if self._array is UNMATERIALIZED:
-<<<<<<< HEAD
-            array = self._nplike.asarray(self._generator())
-=======
             array = _lazy_asarray(self._nplike, self._generator)()
-            if len(self._shape) != len(array.shape):
-                raise ValueError(
-                    f"{type(self).__name__} had shape {self._shape} before materialization while the materialized array has shape {array.shape}"
-                )
-            for expected_dim, actual_dim in zip(self._shape, array.shape):
-                if expected_dim is not unknown_length and expected_dim != actual_dim:
-                    raise ValueError(
-                        f"{type(self).__name__} had shape {self._shape} before materialization while the materialized array has shape {array.shape}"
-                    )
-            if self._dtype != array.dtype:
-                raise ValueError(
-                    f"{type(self).__name__} had dtype {self._dtype} before materialization while the materialized array has dtype {array.dtype}"
-                )
-            self._shape = array.shape
->>>>>>> 3862b8b9
             self._array = array
             self._shape_generator = assert_never
             self._generator = assert_never
