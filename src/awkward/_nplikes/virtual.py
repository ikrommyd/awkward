--- conflicted
+++ resolved
@@ -80,11 +80,8 @@
         dtype: DTypeLike,
         generator: Callable[[], ArrayLike],
         shape_generator: Callable[[], tuple[ShapeItem, ...]] | None = None,
-<<<<<<< HEAD
+        __wrap_generator_asarray__: bool = False,
         __known_c_contiguous__: bool = False,
-=======
-        __wrap_generator_asarray__: bool = False,
->>>>>>> 8b5d028f
     ) -> None:
         if not nplike.supports_virtual_arrays:
             raise TypeError(
@@ -246,12 +243,8 @@
             shape,
             dtype,
             lambda: self.materialize().view(dtype),
-<<<<<<< HEAD
-            lambda: shape,
+            None,
             self._known_c_contiguous,
-=======
-            None,
->>>>>>> 8b5d028f
         )
 
     @property
@@ -357,12 +350,8 @@
                 (new_length, *self.shape[1:]),
                 self._dtype,
                 lambda: self.materialize()[index],
-<<<<<<< HEAD
-                lambda: (new_length, *self.shape[1:]),
+                None,
                 self._known_c_contiguous if step == 1 else False,
-=======
-                None,
->>>>>>> 8b5d028f
             )
         else:
             return self.materialize().__getitem__(index)
