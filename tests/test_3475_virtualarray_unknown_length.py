--- conflicted
+++ resolved
@@ -368,10 +368,7 @@
     assert copy.dtype == virtual_array.dtype
     assert not copy.is_materialized
     assert id(copy) != id(virtual_array)  # Different objects
-<<<<<<< HEAD
     assert copy._generator is not virtual_array._generator
-=======
->>>>>>> 6a5287cd
 
 
 # Test tolist
@@ -1165,11 +1162,7 @@
 ):
     # Test with unmaterialized VirtualNDArray
     result = numpy_like.asarray(virtual_array)
-<<<<<<< HEAD
-    assert isinstance(result, VirtualArray)  # Should be a VirtualArray
-=======
     assert result is virtual_array  # Should return the same object
->>>>>>> 6a5287cd
     assert result.dtype == virtual_array.dtype  # Should have same dtype
     assert not virtual_array.is_materialized
     assert not result.is_materialized
@@ -1192,11 +1185,7 @@
 ):
     # Test with dtype parameter
     result = numpy_like.asarray(virtual_array, dtype=np.float64)
-<<<<<<< HEAD
-    assert isinstance(result, VirtualArray)
-=======
     assert isinstance(result, VirtualNDArray)
->>>>>>> 6a5287cd
     assert result.dtype == np.dtype(np.float64)
     assert not result.is_materialized
     # Check materialized values have correct dtype and values
@@ -1223,15 +1212,9 @@
 def test_asarray_virtual_array_copy_true_same_dtype(
     numpy_like, virtual_array, shape_generator_param
 ):
-<<<<<<< HEAD
-    # Test copy=True with same dtype returns new VirtualArray
-    result = numpy_like.asarray(virtual_array, copy=True)
-    assert isinstance(result, VirtualArray)
-=======
     # Test copy=True with same dtype returns new VirtualNDArray
     result = numpy_like.asarray(virtual_array, copy=True)
     assert isinstance(result, VirtualNDArray)
->>>>>>> 6a5287cd
     assert result is not virtual_array
     assert not result.is_materialized
     assert result.dtype == virtual_array.dtype
@@ -1244,11 +1227,7 @@
 ):
     # Test copy=True with different dtype
     result = numpy_like.asarray(virtual_array, dtype=np.float64, copy=True)
-<<<<<<< HEAD
-    assert isinstance(result, VirtualArray)
-=======
     assert isinstance(result, VirtualNDArray)
->>>>>>> 6a5287cd
     assert result.dtype == np.dtype(np.float64)
     assert not result.is_materialized
     # Check materialized values have correct dtype and values
@@ -1264,11 +1243,7 @@
 ):
     # Test copy=None preserves lazy evaluation with same dtype
     result = numpy_like.asarray(virtual_array, copy=None)
-<<<<<<< HEAD
-    assert isinstance(result, VirtualArray)
-=======
     assert isinstance(result, VirtualNDArray)
->>>>>>> 6a5287cd
     assert not result.is_materialized
     assert result.dtype == virtual_array.dtype
     # Check materialized values are correct
@@ -1280,11 +1255,7 @@
 ):
     # Test copy=None with different dtype
     result = numpy_like.asarray(virtual_array, dtype=np.float64, copy=None)
-<<<<<<< HEAD
-    assert isinstance(result, VirtualArray)
-=======
     assert isinstance(result, VirtualNDArray)
->>>>>>> 6a5287cd
     assert result.dtype == np.dtype(np.float64)
     assert not result.is_materialized
     # Check materialized values have correct dtype and values
@@ -1298,15 +1269,9 @@
 def test_asarray_virtual_array_copy_false_same_dtype(
     numpy_like, virtual_array, shape_generator_param
 ):
-<<<<<<< HEAD
-    # Test VirtualArray with copy=False and same dtype
-    result = numpy_like.asarray(virtual_array, copy=False)
-    assert isinstance(result, VirtualArray)
-=======
     # Test VirtualNDArray with copy=False and same dtype
     result = numpy_like.asarray(virtual_array, copy=False)
     assert isinstance(result, VirtualNDArray)
->>>>>>> 6a5287cd
     assert result.dtype == virtual_array.dtype
     assert not result.is_materialized
     # Check materialized values are correct
@@ -1316,15 +1281,9 @@
 def test_asarray_virtual_array_copy_false_different_dtype(
     numpy_like, virtual_array, shape_generator_param
 ):
-<<<<<<< HEAD
-    # Test VirtualArray copy=False with dtype change - should create VirtualArray but error on materialization
-    result = numpy_like.asarray(virtual_array, dtype=np.float64, copy=False)
-    assert isinstance(result, VirtualArray)
-=======
     # Test VirtualNDArray copy=False with dtype change - should create VirtualNDArray but error on materialization
     result = numpy_like.asarray(virtual_array, dtype=np.float64, copy=False)
     assert isinstance(result, VirtualNDArray)
->>>>>>> 6a5287cd
     assert result.dtype == np.dtype(np.float64)
     assert not result.is_materialized
 
@@ -1339,15 +1298,9 @@
 def test_asarray_virtual_array_dtype_none_behavior(
     numpy_like, virtual_array, shape_generator_param
 ):
-<<<<<<< HEAD
-    # Test VirtualArray with dtype=None preserves original dtype
-    result = numpy_like.asarray(virtual_array, dtype=None)
-    assert isinstance(result, VirtualArray)
-=======
     # Test VirtualNDArray with dtype=None preserves original dtype
     result = numpy_like.asarray(virtual_array, dtype=None)
     assert isinstance(result, VirtualNDArray)
->>>>>>> 6a5287cd
     assert result.dtype == virtual_array.dtype
     assert not result.is_materialized
     # Check materialized values are correct
@@ -1357,11 +1310,7 @@
 def test_asarray_virtual_array_materialized_copy_true(
     numpy_like, virtual_array, shape_generator_param
 ):
-<<<<<<< HEAD
-    # Test materialized VirtualArray with copy=True
-=======
     # Test materialized VirtualNDArray with copy=True
->>>>>>> 6a5287cd
     virtual_array.materialize()
     result = numpy_like.asarray(virtual_array, copy=True)
     assert isinstance(result, np.ndarray)
@@ -1374,11 +1323,7 @@
 def test_asarray_virtual_array_materialized_copy_false_same_dtype(
     numpy_like, virtual_array, shape_generator_param
 ):
-<<<<<<< HEAD
-    # Test materialized VirtualArray with copy=False and same dtype
-=======
     # Test materialized VirtualNDArray with copy=False and same dtype
->>>>>>> 6a5287cd
     virtual_array.materialize()
     result = numpy_like.asarray(virtual_array, copy=False)
     assert isinstance(result, np.ndarray)
@@ -1388,11 +1333,7 @@
 def test_asarray_virtual_array_materialized_dtype_conversion(
     numpy_like, virtual_array, shape_generator_param
 ):
-<<<<<<< HEAD
-    # Test materialized VirtualArray with dtype conversion
-=======
     # Test materialized VirtualNDArray with dtype conversion
->>>>>>> 6a5287cd
     virtual_array.materialize()
     result = numpy_like.asarray(virtual_array, dtype=np.float64)
     assert isinstance(result, np.ndarray)
@@ -1403,24 +1344,14 @@
 def test_asarray_virtual_array_complex_dtype_chain(
     numpy_like, virtual_array, shape_generator_param
 ):
-<<<<<<< HEAD
-    # Test chaining dtype conversions with VirtualArray
-    float_result = numpy_like.asarray(virtual_array, dtype=np.float32)
-    assert isinstance(float_result, VirtualArray)
-=======
     # Test chaining dtype conversions with VirtualNDArray
     float_result = numpy_like.asarray(virtual_array, dtype=np.float32)
     assert isinstance(float_result, VirtualNDArray)
->>>>>>> 6a5287cd
     assert float_result.dtype == np.dtype(np.float32)
 
     # Further conversion
     double_result = numpy_like.asarray(float_result, dtype=np.float64)
-<<<<<<< HEAD
-    assert isinstance(double_result, VirtualArray)
-=======
     assert isinstance(double_result, VirtualNDArray)
->>>>>>> 6a5287cd
     assert double_result.dtype == np.dtype(np.float64)
 
     # Check final materialized values
