# BSD 3-Clause License; see https://github.com/scikit-hep/awkward/blob/main/LICENSE

from __future__ import annotations

import numpy as np
import pytest

import awkward as ak

to_raggedtensor = ak.operations.to_raggedtensor
from_raggedtensor = ak.operations.from_raggedtensor

tf = pytest.importorskip("tensorflow")

content = ak.contents.NumpyArray(
    np.array([1.1, 2.2, 3.3, 4.4, 5.5, 6.6, 7.7, 8.8, 9.9])
)
starts1 = ak.index.Index64(np.array([0, 3, 3, 5, 6]))
stops1 = ak.index.Index64(np.array([3, 3, 5, 6, 9]))
starts2 = ak.index.Index64(np.array([0, 3]))
stops2 = ak.index.Index64(np.array([3, 5]))

array = np.arange(2 * 3 * 5).reshape(2, 3, 5)
content2 = ak.contents.NumpyArray(array.reshape(-1))
inneroffsets = ak.index.Index64(np.array([0, 5, 10, 15, 20, 25, 30]))
outeroffsets = ak.index.Index64(np.array([0, 3, 6]))


def test_convert_to_raggedtensor():
    # a test for ListArray -> RaggedTensor
    array1 = ak.contents.ListArray(starts1, stops1, content)
    assert to_raggedtensor(array1).to_list() == [
        [1.1, 2.2, 3.3],
        [],
        [4.4, 5.5],
        [6.6],
        [7.7, 8.8, 9.9],
    ]

    # a test for awkward.highlevel.Array -> RaggedTensor
    array2 = ak.Array(array1)
    assert to_raggedtensor(array2).to_list() == [
        [1.1, 2.2, 3.3],
        [],
        [4.4, 5.5],
        [6.6],
        [7.7, 8.8, 9.9],
    ]

    # a test for NumpyArray -> RaggedTensor
    array3 = content
    assert to_raggedtensor(array3).to_list() == [
        [1.1, 2.2, 3.3, 4.4, 5.5, 6.6, 7.7, 8.8, 9.9]
    ]

    # a test for RegularArray -> RaggedTensor
    array4 = ak.contents.RegularArray(content, size=2)
    assert to_raggedtensor(array4).to_list() == [
        [1.1, 2.2],
        [3.3, 4.4],
        [5.5, 6.6],
        [7.7, 8.8],
    ]

    # try a single line awkward array
    array5 = ak.Array([3, 1, 4, 1, 9, 2, 6])
    assert to_raggedtensor(array5).to_list() == [[3, 1, 4, 1, 9, 2, 6]]

    # try a multiple ragged array
    array6 = ak.Array([[[1.1, 2.2], [3.3]], [], [[4.4, 5.5]]])
    assert to_raggedtensor(array6).to_list() == [[[1.1, 2.2], [3.3]], [], [[4.4, 5.5]]]

    # try a listoffset array inside a listoffset array
    array7 = ak.contents.ListOffsetArray(
        outeroffsets, ak.contents.ListOffsetArray(inneroffsets, content2)
    )
    assert to_raggedtensor(array7).to_list() == [
        [[0, 1, 2, 3, 4], [5, 6, 7, 8, 9], [10, 11, 12, 13, 14]],
        [[15, 16, 17, 18, 19], [20, 21, 22, 23, 24], [25, 26, 27, 28, 29]],
    ]

    # try a list array inside a list array

    array8 = ak.contents.ListArray(
        starts2, stops2, ak.contents.ListArray(starts1, stops1, content)
    )
    assert to_raggedtensor(array8).to_list() == [
        [[1.1, 2.2, 3.3], [], [4.4, 5.5]],
        [[6.6], [7.7, 8.8, 9.9]],
    ]

    # try just a python list
    array9 = [3, 1, 4, 1, 9, 2, 6]
    assert to_raggedtensor(array9).to_list() == [[3, 1, 4, 1, 9, 2, 6]]


np_array1 = np.array([1.1, 2.2, 3.3, 4.4, 5.5], dtype=np.float32)

offsets1 = ak.index.Index64(np.array([0, 2, 3, 3, 5]))
content1 = ak.contents.NumpyArray(np_array1)


def test_convert_from_raggedtensor():
    tf_array1 = tf.RaggedTensor.from_row_splits(
        values=[1.1, 2.2, 3.3, 4.4, 5.5], row_splits=[0, 2, 3, 3, 5]
    )

    ak_array1 = ak.contents.ListOffsetArray(offsets1, content1)
    result1 = ak.to_layout(from_raggedtensor(tf_array1), allow_record=False)
    assert (
        result1.content.data == ak.to_backend(np_array1, result1.backend).layout.data
    ).all()
<<<<<<< HEAD
    # Comparing VirtualArray directly with a list doesn't work
    assert (result1.offsets.data == np.array([0, 2, 3, 3, 5])).all()
=======
>>>>>>> cf40d433
    assert (
        result1.offsets.data
        == ak.to_backend([0, 2, 3, 3, 5], result1.backend).layout.data
    ).all()
    assert from_raggedtensor(tf_array1).to_list() == ak_array1.to_list()

    tf_array2 = tf.RaggedTensor.from_nested_row_splits(
        flat_values=[3, 1, 4, 1, 5, 9, 2, 6],
        nested_row_splits=([0, 3, 3, 5], [0, 4, 4, 7, 8, 8]),
    )
    assert from_raggedtensor(tf_array2).to_list() == [
        [[3, 1, 4, 1], [], [5, 9, 2]],
        [],
        [[6], []],
    ]<|MERGE_RESOLUTION|>--- conflicted
+++ resolved
@@ -110,11 +110,6 @@
     assert (
         result1.content.data == ak.to_backend(np_array1, result1.backend).layout.data
     ).all()
-<<<<<<< HEAD
-    # Comparing VirtualArray directly with a list doesn't work
-    assert (result1.offsets.data == np.array([0, 2, 3, 3, 5])).all()
-=======
->>>>>>> cf40d433
     assert (
         result1.offsets.data
         == ak.to_backend([0, 2, 3, 3, 5], result1.backend).layout.data
